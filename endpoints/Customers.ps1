--- conflicted
+++ resolved
@@ -1,15 +1,4 @@
 function Get-AteraCustomers {
-<<<<<<< HEAD
-  param(
-    [Parameter(Mandatory=$false)][int]$CustomerID
-  )
-  if($CustomerID){
-    return New-GetRequest -Endpoint "/customers/$($CustomerID)"
-  }
-  else{
-    return New-GetRequest -Endpoint "/customers"
-  }
-=======
   return New-GetRequest -Endpoint "/customers"
 }
 
@@ -46,5 +35,4 @@
     [string] $ZipCodeStr
   )
   New-PostRequest -Endpoint "/customers" -Body $PSBoundParameters
->>>>>>> 2481106d
 }