function Get-AteraAgents {
  param(
<<<<<<< HEAD
      # Customer ID to retrieve list of agents for
       [Parameter(Mandatory=$false)][int]$CustomerID
  )
  if($CustomerID){
    return New-GetRequest -Endpoint "/agents/$CustomerID"
  }
  else
  {
    return New-GetRequest -Endpoint "/agents"
  }
=======
    # Customer ID to retrieve list of agents for
    [Parameter(Mandatory)]
    [int]$CustomerID
  )
  return New-GetRequest -Endpoint "/agents/customer/$CustomerID"
>>>>>>> 2481106d
}

function Get-AteraAgent {
  ##############
  # If no param is given the function will get the current PC
  ##############
  param(
    # ID of agent to retrieve
<<<<<<< HEAD
    [Parameter(Mandatory=$false,ParameterSetName=’ID’)][int]$ID
    # Machine Name; Default hostname of PC
    [Parameter(Mandatory=$false,ParameterSetName=’MachineName’)][string]$MachineName=$env:COMPUTERNAME
=======
    [Parameter(Mandatory)]
    [int]$ID
>>>>>>> 2481106d
  )
  if($ID){
    return New-GetRequest -Endpoint "/agents/$AgentID"
  }
  if($MachineName){
    return New-GetRequest -Endpoint "/agents/machine/$MachineName"
  }
}

<<<<<<< HEAD
 
=======
function Get-AteraAgent {
  param(
    # Hostname of machine to retrieve. Defaults to current device host name
    [Parameter()]
    [string]$MachineName=$env:COMPUTERNAME
  )
  
  return New-GetRequest -Endpoint "/agents/machine/$MachineName"
}
>>>>>>> 2481106d
<|MERGE_RESOLUTION|>--- conflicted
+++ resolved
@@ -1,23 +1,10 @@
 function Get-AteraAgents {
   param(
-<<<<<<< HEAD
-      # Customer ID to retrieve list of agents for
-       [Parameter(Mandatory=$false)][int]$CustomerID
-  )
-  if($CustomerID){
-    return New-GetRequest -Endpoint "/agents/$CustomerID"
-  }
-  else
-  {
-    return New-GetRequest -Endpoint "/agents"
-  }
-=======
     # Customer ID to retrieve list of agents for
     [Parameter(Mandatory)]
     [int]$CustomerID
   )
   return New-GetRequest -Endpoint "/agents/customer/$CustomerID"
->>>>>>> 2481106d
 }
 
 function Get-AteraAgent {
@@ -26,14 +13,8 @@
   ##############
   param(
     # ID of agent to retrieve
-<<<<<<< HEAD
-    [Parameter(Mandatory=$false,ParameterSetName=’ID’)][int]$ID
-    # Machine Name; Default hostname of PC
-    [Parameter(Mandatory=$false,ParameterSetName=’MachineName’)][string]$MachineName=$env:COMPUTERNAME
-=======
     [Parameter(Mandatory)]
     [int]$ID
->>>>>>> 2481106d
   )
   if($ID){
     return New-GetRequest -Endpoint "/agents/$AgentID"
@@ -43,9 +24,6 @@
   }
 }
 
-<<<<<<< HEAD
- 
-=======
 function Get-AteraAgent {
   param(
     # Hostname of machine to retrieve. Defaults to current device host name
@@ -54,5 +32,4 @@
   )
   
   return New-GetRequest -Endpoint "/agents/machine/$MachineName"
-}
->>>>>>> 2481106d
+}