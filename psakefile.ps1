--- conflicted
+++ resolved
@@ -16,13 +16,8 @@
   Import-Module $moduleName -Force -Verbose:$false
 }
 
-<<<<<<< HEAD
-Task Publish -depends RunTests,ExtractDocs,FunctionsToExport {
-  $moduleName = Get-Item . | ForEach-Object BaeeName
-=======
 Task Publish -depends FunctionsToExport, ExtractDocs {
   $moduleName = Get-Item . | ForEach-Object BaseName
->>>>>>> c8f0efe2
   Publish-Module -Name ".\$($moduleName).psm1" -NuGetApiKey $env:NuGetAPIKey
 }
 
